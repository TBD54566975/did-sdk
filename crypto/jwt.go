--- conflicted
+++ resolved
@@ -180,20 +180,9 @@
 	return jws.Sign(payload, jws.WithKey(s.SignatureAlgorithm, s.Key, jws.WithProtectedHeaders(headers)))
 }
 
-<<<<<<< HEAD
-// SignJWS takes a set of payload and signs it with the key defined in the signer
-func (s *JWTSigner) SignJWS(payload []byte) ([]byte, error) {
-	return jws.Sign(payload, s.SignatureAlgorithm, s.Key)
-}
-
-// Parse attempts to turn a string into a jwt.Token
-func (*JWTSigner) Parse(token string) (jwt.Token, error) {
-	parsed, err := jwt.Parse([]byte(token))
-=======
 // Parse attempts to turn a string into a jwt.Token
 func (*JWTSigner) Parse(token string) (jwt.Token, error) {
 	parsed, err := jwt.Parse([]byte(token), jwt.WithValidate(false), jwt.WithVerify(false))
->>>>>>> a243dcc2
 	if err != nil {
 		return nil, errors.Wrap(err, "could not parse JWT")
 	}
@@ -211,11 +200,7 @@
 
 // Verify parses a token given the verifier's known algorithm and key, and returns an error, which is nil upon success
 func (v *JWTVerifier) Verify(token string) error {
-<<<<<<< HEAD
-	if _, err := jwt.Parse([]byte(token), jwt.WithVerify(jwa.SignatureAlgorithm(v.Algorithm()), v.Key)); err != nil {
-=======
 	if _, err := jwt.Parse([]byte(token), jwt.WithKey(v.Algorithm(), v.Key)); err != nil {
->>>>>>> a243dcc2
 		return errors.Wrap(err, "could not verify JWT")
 	}
 	return nil
@@ -223,11 +208,7 @@
 
 // Parse attempts to turn a string into a jwt.Token
 func (*JWTVerifier) Parse(token string) (jwt.Token, error) {
-<<<<<<< HEAD
-	parsed, err := jwt.Parse([]byte(token))
-=======
 	parsed, err := jwt.Parse([]byte(token), jwt.WithValidate(false), jwt.WithVerify(false))
->>>>>>> a243dcc2
 	if err != nil {
 		return nil, errors.Wrap(err, "could not parse JWT")
 	}
@@ -249,11 +230,7 @@
 
 // VerifyAndParse attempts to turn a string into a jwt.Token and verify its signature using the verifier
 func (v *JWTVerifier) VerifyAndParse(token string) (jwt.Token, error) {
-<<<<<<< HEAD
-	parsed, err := jwt.Parse([]byte(token), jwt.WithVerify(jwa.SignatureAlgorithm(v.Algorithm()), v.Key))
-=======
 	parsed, err := jwt.Parse([]byte(token), jwt.WithKey(v.Algorithm(), v.Key))
->>>>>>> a243dcc2
 	if err != nil {
 		return nil, errors.Wrap(err, "could not parse and verify JWT")
 	}
