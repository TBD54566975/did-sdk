--- conflicted
+++ resolved
@@ -54,11 +54,7 @@
 	assert.NotEmpty(t, privateKey)
 
 	// convert to JWK
-<<<<<<< HEAD
-	key, err := jwk.New(privateKey)
-=======
 	key, err := jwk.FromRaw(privateKey)
->>>>>>> a243dcc2
 	assert.NoError(t, err)
 	assert.NotEmpty(t, key)
 
@@ -84,11 +80,7 @@
 	assert.NotEmpty(t, publicKey)
 
 	// convert to JWK
-<<<<<<< HEAD
-	key, err := jwk.New(publicKey)
-=======
 	key, err := jwk.FromRaw(publicKey)
->>>>>>> a243dcc2
 	assert.NoError(t, err)
 	assert.NotEmpty(t, key)
 
