--- conflicted
+++ resolved
@@ -9,33 +9,6 @@
 	"github.com/stretchr/testify/assert"
 )
 
-<<<<<<< HEAD
-=======
-type TestCredential struct {
-	Context           any           `json:"@context" validate:"required"`
-	ID                string        `json:"id,omitempty"`
-	Type              any           `json:"type" validate:"required"`
-	Issuer            any           `json:"issuer" validate:"required"`
-	IssuanceDate      string        `json:"issuanceDate" validate:"required"`
-	ExpirationDate    string        `json:"expirationDate,omitempty"`
-	CredentialStatus  any           `json:"credentialStatus,omitempty" validate:"omitempty,dive"`
-	CredentialSubject any           `json:"credentialSubject" validate:"required"`
-	CredentialSchema  any           `json:"credentialSchema,omitempty" validate:"omitempty,dive"`
-	RefreshService    any           `json:"refreshService,omitempty" validate:"omitempty,dive"`
-	TermsOfUse        []any         `json:"termsOfUse,omitempty" validate:"omitempty,dive"`
-	Evidence          []any         `json:"evidence,omitempty" validate:"omitempty,dive"`
-	Proof             *crypto.Proof `json:"proof,omitempty"`
-}
-
-func (t *TestCredential) GetProof() *crypto.Proof {
-	return t.Proof
-}
-
-func (t *TestCredential) SetProof(p *crypto.Proof) {
-	t.Proof = p
-}
-
->>>>>>> c9cdf219
 func TestJSONWebKey2020ToJWK(t *testing.T) {
 	// https://github.com/decentralized-identity/JWS-Test-Suite/blob/main/data/keys/key-0-ed25519.json
 	signer, jwk := getTestVectorKey0Signer(t, AssertionMethod)
