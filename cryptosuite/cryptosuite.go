--- conflicted
+++ resolved
@@ -76,8 +76,7 @@
 
 type ProofOptions struct {
 	// JSON-LD contexts to add to the proof
-<<<<<<< HEAD
-	Contexts []interface{}
+	Contexts []any
 
 	// Indexes of the credential subject to require be revealed in BBS+ signatures
 	RevealIndexes []int
@@ -106,9 +105,6 @@
 	provable := *g
 	provable["proof"] = p
 	*g = provable
-=======
-	Contexts []any
->>>>>>> c9cdf219
 }
 
 // GetContextsFromProvable searches from a Linked Data `@context` property in the document and returns the value
@@ -118,13 +114,8 @@
 	if err != nil {
 		return nil, err
 	}
-<<<<<<< HEAD
-	var genericProvable map[string]interface{}
-	if err = json.Unmarshal(provableBytes, &genericProvable); err != nil {
-=======
 	var genericProvable map[string]any
 	if err := json.Unmarshal(provableBytes, &genericProvable); err != nil {
->>>>>>> c9cdf219
 		return nil, err
 	}
 	contexts, ok := genericProvable["@context"]
