package cryptosuite

import (
	gocrypto "crypto"
	"fmt"

	"github.com/TBD54566975/ssi-sdk/crypto"
	"github.com/TBD54566975/ssi-sdk/util"
	"github.com/lestrrat-go/jwx/v2/jws"
	"github.com/pkg/errors"
)

type (
	KTY       string
	CRV       string
	ALG       string
	LDKeyType string
)

const (
	JSONWebKey2020Type LDKeyType = "JsonWebKey2020"

	// Supported key types

	OKP KTY = "OKP"
	EC  KTY = "EC"
	RSA KTY = "RSA"

	// Supported curves

	Ed25519   CRV = "Ed25519"
	X25519    CRV = "X25519"
	SECP256k1 CRV = "secp256k1"
	P256      CRV = "P-256"
	P384      CRV = "P-384"
)

// JSONWebKey2020 complies with https://w3c-ccg.github.io/lds-jws2020/#json-web-key-2020
type JSONWebKey2020 struct {
	ID                   string    `json:"id,omitempty"`
	Type                 LDKeyType `json:"type,omitempty"`
	Controller           string    `json:"controller,omitempty"`
	crypto.PrivateKeyJWK `json:"privateKeyJwk,omitempty"`
	crypto.PublicKeyJWK  `json:"publicKeyJwk,omitempty"`
}

func (jwk *JSONWebKey2020) IsValid() error {
	return util.NewValidator().Struct(jwk)
}

func (ld LDKeyType) String() string {
	return string(ld)
}

// GenerateJSONWebKey2020 The JSONWebKey2020 type specifies a number of key type and curve pairs to enable JOSE conformance
// these pairs are supported in this library and generated via the function below
// https://w3c-ccg.github.io/lds-jws2020/#dfn-jsonwebkey2020
func GenerateJSONWebKey2020(kty KTY, crv CRV) (*JSONWebKey2020, error) {
	if kty == RSA {
		if crv != "" {
			return nil, fmt.Errorf("RSA key type cannot have curve specified: %s", crv)
		}
		return GenerateRSAJSONWebKey2020()
	}
	if crv == "" {
		return nil, errors.New("crv must be specified for non-RSA key types")
	}
	if kty == OKP {
		switch crv {
		case Ed25519:
			return GenerateEd25519JSONWebKey2020()
		case X25519:
			return GenerateX25519JSONWebKey2020()
		default:
			return nil, fmt.Errorf("unsupported OKP curve: %s", crv)
		}
	}
	if kty == EC {
		switch crv {
		case SECP256k1:
			return GenerateSECP256k1JSONWebKey2020()
		case P256:
			return GenerateP256JSONWebKey2020()
		case P384:
			return GenerateP384JSONWebKey2020()
		default:
			return nil, fmt.Errorf("unsupported EC curve: %s", crv)
		}
	}
	return nil, fmt.Errorf("unsupported key type: %s", kty)
}

// JSONWebKey2020FromPrivateKey returns a JsonWebKey2020 value from a given private key, containing both JWK
// public and private key representations of the key.
func JSONWebKey2020FromPrivateKey(key gocrypto.PrivateKey) (*JSONWebKey2020, error) {
	pubKeyJWK, privKeyJWK, err := crypto.PrivateKeyToPrivateKeyJWK(key)
	if err != nil {
		return nil, err
	}
	return &JSONWebKey2020{
		Type:          JSONWebKey2020Type,
		PrivateKeyJWK: *privKeyJWK,
		PublicKeyJWK:  *pubKeyJWK,
	}, nil
}

// GenerateRSAJSONWebKey2020 returns a JsonWebKey2020 value, containing both public and private keys
// for an RSA-2048 key.
func GenerateRSAJSONWebKey2020() (*JSONWebKey2020, error) {
	_, privKey, err := crypto.GenerateRSA2048Key()
	if err != nil {
		return nil, err
	}
	return JSONWebKey2020FromPrivateKey(privKey)
}

// GenerateEd25519JSONWebKey2020 returns a JsonWebKey2020 value, containing both public and
// private keys for an Ed25519 key.
func GenerateEd25519JSONWebKey2020() (*JSONWebKey2020, error) {
	_, privKey, err := crypto.GenerateEd25519Key()
	if err != nil {
		return nil, err
	}
	return JSONWebKey2020FromPrivateKey(privKey)
}

// GenerateX25519JSONWebKey2020 returns a JsonWebKey2020 value, containing both public and
// private keys for an Ed25519 key transformed to a bi-rationally equivalent X25519 key.
func GenerateX25519JSONWebKey2020() (*JSONWebKey2020, error) {
	_, privKey, err := crypto.GenerateX25519Key()
	if err != nil {
		return nil, err
	}
	return JSONWebKey2020FromPrivateKey(privKey)
}

// GenerateSECP256k1JSONWebKey2020 returns a JsonWebKey2020 value, containing both public and
// private keys for a secp256k1 key transformed to an ecdsa key.
// We use the secp256k1 implementation from Decred https://github.com/decred/dcrd
// which is utilized in the widely accepted go bitcoin node implementation from the btcsuite project
// https://github.com/btcsuite/btcd/blob/master/btcec/btcec.go#L23
func GenerateSECP256k1JSONWebKey2020() (*JSONWebKey2020, error) {
	_, privKey, err := crypto.GenerateSECP256k1Key()
	if err != nil {
		return nil, errors.Wrap(err, "could not generate secp256k1 key")
	}
	return JSONWebKey2020FromPrivateKey(privKey)
}

// GenerateP256JSONWebKey2020 returns a JsonWebKey2020 value, containing both public and
// private keys for a P-256 ECDSA key.
func GenerateP256JSONWebKey2020() (*JSONWebKey2020, error) {
	_, privKey, err := crypto.GenerateP256Key()
	if err != nil {
		return nil, errors.Wrap(err, "could not generate p-256 key")
	}
	return JSONWebKey2020FromPrivateKey(privKey)
}

// GenerateP384JSONWebKey2020 returns a JsonWebKey2020 value, containing both public and
// private keys for a P-384 ECDSA key.
func GenerateP384JSONWebKey2020() (*JSONWebKey2020, error) {
	_, privKey, err := crypto.GenerateP384Key()
	if err != nil {
		return nil, errors.Wrap(err, "could not generate p-384 key")
	}
	return JSONWebKey2020FromPrivateKey(privKey)
}

// JSONWebKeySigner constructs a signer for a JSONWebKey2020 object.
// Given a signature algorithm (e.g. ES256, PS384) and a JSON Web Key (private key), the signer is able to accept
// a message and provide a valid JSON Web Signature (JWS) value as a result.
type JSONWebKeySigner struct {
	crypto.JWTSigner
	purpose ProofPurpose
	format  PayloadFormat
}

// Sign returns a byte array signature value for a message `tbs`
func (s *JSONWebKeySigner) Sign(tbs []byte) ([]byte, error) {
	b64 := "b64"
	headers := jws.NewHeaders()
	if err := headers.Set(b64, false); err != nil {
		return nil, err
	}
	if err := headers.Set(jws.CriticalKey, []string{b64}); err != nil {
		return nil, err
	}
	return jws.Sign(nil, jws.WithKey(s.SignatureAlgorithm, s.Key), jws.WithHeaders(headers), jws.WithDetachedPayload(tbs))
}

func (s *JSONWebKeySigner) GetKeyID() string {
	return s.Key.KeyID()
}

func (*JSONWebKeySigner) GetSignatureType() SignatureType {
	return JSONWebSignature2020
}

func (s *JSONWebKeySigner) GetSigningAlgorithm() string {
	return s.Algorithm().String()
}

func (s *JSONWebKeySigner) SetProofPurpose(purpose ProofPurpose) {
	s.purpose = purpose
}

func (s *JSONWebKeySigner) GetProofPurpose() ProofPurpose {
	return s.purpose
}

func (s *JSONWebKeySigner) SetPayloadFormat(format PayloadFormat) {
	s.format = format
}

func (s *JSONWebKeySigner) GetPayloadFormat() PayloadFormat {
	return s.format
}

func NewJSONWebKeySigner(kid string, key crypto.PrivateKeyJWK, purpose ProofPurpose) (*JSONWebKeySigner, error) {
	signer, err := crypto.NewJWTSignerFromJWK(kid, key)
	if err != nil {
		return nil, err
	}
	return &JSONWebKeySigner{
		JWTSigner: *signer,
		purpose:   purpose,
	}, nil
}

// JSONWebKeyVerifier constructs a verifier for a JSONWebKey2020 object.
// Given a signature algorithm (e.g. ES256, PS384) and a JSON Web Key (pub key), the verifier is able to accept
// a message and signature, and provide a result to whether the signature is valid.
type JSONWebKeyVerifier struct {
	crypto.JWTVerifier
}

// Verify attempts to verify a `signature` against a given `message`, returning nil if the verification is successful
// and an error should it fail.
<<<<<<< HEAD
func (v JSONWebKeyVerifier) Verify(message, signature []byte) error {
	_, err := jws.Verify(signature, jwa.SignatureAlgorithm(v.Algorithm()), v.Key, jws.WithDetachedPayload(message))
=======
func (v *JSONWebKeyVerifier) Verify(message, signature []byte) error {
	_, err := jws.Verify(signature, jws.WithKey(v.Algorithm(), v.Key), jws.WithDetachedPayload(message))
>>>>>>> c9cdf219
	return err
}

func (v JSONWebKeyVerifier) GetKeyID() string {
	return v.Key.KeyID()
}

func NewJSONWebKeyVerifier(kid string, key crypto.PublicKeyJWK) (*JSONWebKeyVerifier, error) {
	verifier, err := crypto.NewJWTVerifierFromJWK(kid, key)
	if err != nil {
		return nil, err
	}
	return &JSONWebKeyVerifier{
		JWTVerifier: *verifier,
	}, nil
}

// PubKeyBytesToTypedKey converts a public key byte slice to a crypto.PublicKey based on a given key type, merging
// both LD key types and JWK key types
func PubKeyBytesToTypedKey(keyBytes []byte, kt LDKeyType) (gocrypto.PublicKey, error) {
	var convertedKeyType crypto.KeyType
	switch kt.String() {
	case JSONWebKey2020Type.String():
		// we cannot know this key type based on the bytes alone
		return keyBytes, nil
	case crypto.Ed25519.String(), Ed25519VerificationKey2018.String(), Ed25519VerificationKey2020.String():
		convertedKeyType = crypto.Ed25519
	case crypto.X25519.String(), X25519KeyAgreementKey2019.String(), X25519KeyAgreementKey2020.String():
		convertedKeyType = crypto.X25519
	case crypto.SECP256k1.String(), ECDSASECP256k1VerificationKey2019.String():
		convertedKeyType = crypto.SECP256k1
	default:
		return nil, fmt.Errorf("unsupported key type: %s", kt)
	}
	return crypto.BytesToPubKey(keyBytes, convertedKeyType)
}<|MERGE_RESOLUTION|>--- conflicted
+++ resolved
@@ -237,13 +237,8 @@
 
 // Verify attempts to verify a `signature` against a given `message`, returning nil if the verification is successful
 // and an error should it fail.
-<<<<<<< HEAD
-func (v JSONWebKeyVerifier) Verify(message, signature []byte) error {
-	_, err := jws.Verify(signature, jwa.SignatureAlgorithm(v.Algorithm()), v.Key, jws.WithDetachedPayload(message))
-=======
 func (v *JSONWebKeyVerifier) Verify(message, signature []byte) error {
 	_, err := jws.Verify(signature, jws.WithKey(v.Algorithm(), v.Key), jws.WithDetachedPayload(message))
->>>>>>> c9cdf219
 	return err
 }
 
