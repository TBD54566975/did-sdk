package util

import (
	"errors"
	"fmt"
	"reflect"
	"strings"
	"time"

	"github.com/goccy/go-json"
	"github.com/hyperledger/aries-framework-go/pkg/doc/signature/jsonld"
	"github.com/piprate/json-gold/ld"

	"github.com/go-playground/validator/v10"
)

type LDProcessor struct {
	*ld.JsonLdProcessor
	*ld.JsonLdOptions
}

func NewValidator() *validator.Validate {
	return validator.New()
}

func IsValidStruct(data any) error {
	if t := reflect.TypeOf(data).Kind(); t != reflect.Struct {
		return fmt.Errorf("provided data is not of Kind struct: %+v", data)
	}
	return NewValidator().Struct(data)
}

func NewLDProcessor() LDProcessor {
	// JSON LD processing
	proc := ld.NewJsonLdProcessor()
	// Initialize a new doc loader with caching capability
	// LDProcessor is expected to be re-used for multiple json-ld operations
	docLoader := ld.NewRFC7324CachingDocumentLoader(nil)
	options := ld.NewJsonLdOptions("")
	options.Format = "application/n-quads"
	options.Algorithm = "URDNA2015"
	options.ProcessingMode = ld.JsonLd_1_1
	options.ProduceGeneralizedRdf = true
	options.DocumentLoader = docLoader
	return LDProcessor{
		JsonLdProcessor: proc,
		JsonLdOptions:   options,
	}
}

func (l LDProcessor) GetOptions() *ld.JsonLdOptions {
	return l.JsonLdOptions
}

func (l LDProcessor) GetContextFromMap(dataMap map[string]any) (*ld.Context, error) {
	var activeCtx *ld.Context
	var err error
	ldCtx := ld.NewContext(nil, l.JsonLdOptions)
	contextMap, ok := dataMap["@context"].(map[string]any)
	if !ok {
		activeCtx, err = ldCtx.Parse(dataMap)
	} else {
		activeCtx, err = ldCtx.Parse(contextMap)
	}
	if err != nil {
		return nil, err
	}
	return activeCtx, nil
}

func LDNormalize(document any) (any, error) {
	processor := NewLDProcessor()
	return processor.Normalize(document, processor.GetOptions())
}

// LDFrame runs https://www.w3.org/TR/json-ld11-framing/ to transform the data in a document according to its frame
func LDFrame(document interface{}, frame interface{}) (interface{}, error) {
	docAny := document
	var err error
	if _, ok := document.(map[string]interface{}); !ok {
		docAny, err = AnyToJSONInterface(document)
		if err != nil {
			return nil, err
		}
	}

	frameAny := frame
	if _, ok := frame.(map[string]interface{}); !ok {
		frameAny, err = AnyToJSONInterface(frame)
		if err != nil {
			return nil, err
		}
	}
	docLoader := ld.NewRFC7324CachingDocumentLoader(nil)
	// use the aries processor for special framing logic necessary for blank nodes
	return jsonld.Default().Frame(docAny.(map[string]interface{}),
		frameAny.(map[string]interface{}), jsonld.WithDocumentLoader(docLoader), jsonld.WithFrameBlankNodes())
}

// LDCompact runs https://www.w3.org/TR/json-ld-api/#compaction-algorithms which shortens IRIs in the document
func LDCompact(document interface{}, context string) (map[string]interface{}, error) {
	processor := NewLDProcessor()
	contextsMap := map[string]interface{}{
		"@context": context,
	}
	return processor.Compact(document, contextsMap, processor.GetOptions())
}

func GetRFC3339Timestamp() string {
	return AsRFC3339Timestamp(time.Now())
}

func AsRFC3339Timestamp(t time.Time) string {
	return t.UTC().Format(time.RFC3339)
}

// IsRFC3339Timestamp attempts to parse a string as an RFC3339 timestamp, which is a subset of an
// ISO-8601 timestamp. Returns true if the parsing is successful, false if not.
func IsRFC3339Timestamp(t string) bool {
	_, err := time.Parse(time.RFC3339, t)
	return err == nil
}

// Copy makes a 1:1 copy of src into dst.
func Copy(src any, dst any) error {
	if err := validateCopy(src, dst); err != nil {
		return err
	}
	bytes, err := json.Marshal(src)
	if err != nil {
		return err
	}
	return json.Unmarshal(bytes, dst)
}

func ToJSON(i any) (string, error) {
	b, err := json.Marshal(i)
	return string(b), err
}

func ToJSONInterface(data string) (any, error) {
	var result any
	err := json.Unmarshal([]byte(data), &result)
	return result, err
}

<<<<<<< HEAD
func AnyToJSONInterface(data interface{}) (interface{}, error) {
	dataBytes, err := json.Marshal(data)
	if err != nil {
		return nil, err
	}
	var result interface{}
	err = json.Unmarshal(dataBytes, &result)
	return result, err
}

func validateCopy(src interface{}, dst interface{}) error {
=======
func validateCopy(src any, dst any) error {
>>>>>>> c9cdf219
	if src == nil {
		return errors.New("src is nil")
	}
	if dst == nil {
		return errors.New("dst is nil")
	}

	// Type check
	srcType := reflect.TypeOf(src)
	dstType := reflect.TypeOf(dst)
	if srcType != dstType {
		return errors.New("type of src and dst must match")
	}

	// Kind checks
	srcKind := srcType.Kind()
	if !(srcKind == reflect.Ptr || srcKind == reflect.Slice) {
		return errors.New("src is not of kind ptr or slice")
	}
	dstKind := dstType.Kind()
	if !(dstKind == reflect.Ptr || dstKind == reflect.Slice) {
		return errors.New("dst is not of kind ptr or slice")
	}
	return nil
}

func StringPtr(s string) *string {
	return &s
}

type AppendError []string

func NewAppendError() *AppendError {
	return new(AppendError)
}

func NewAppendErrorFromError(err error) *AppendError {
	ae := new(AppendError)
	ae.Append(err)
	return ae
}

func (a *AppendError) Append(err error) {
	*a = append(*a, err.Error())
}

func (a *AppendError) AppendString(err string) {
	*a = append(*a, err)
}

func (a *AppendError) IsEmpty() bool {
	return a == nil || len(*a) == 0
}

func (a *AppendError) NumErrors() int {
	if a == nil {
		return 0
	}
	return len(*a)
}

func (a *AppendError) Error() error {
	if a == nil || len(*a) == 0 {
		return nil
	}
	return fmt.Errorf(strings.Join(*a, "\n"))
}

func Contains(needle string, haystack []string) bool {
	for _, maybe := range haystack {
		if maybe == needle {
			return true
		}
	}
	return false
}

func ArrayInterfaceToStr(have []any) ([]string, error) {
	var want []string
	for _, item := range have {
		strItem, ok := item.(string)
		if !ok {
			return nil, fmt.Errorf("found non-string item in array: %v", item)
		}
		want = append(want, strItem)
	}
	return want, nil
}

func ArrayStrToInterface(have []string) []any {
	var want []any
	for _, v := range have {
		want = append(want, v)
	}
	return want
}

// InterfaceToInterfaceArray attempts to array-ify an interface type
func InterfaceToInterfaceArray(have any) ([]any, error) {
	// case 1: it's a string
	strVal, ok := have.(string)
	if ok {
		return []any{strVal}, nil
	}

	// case 2: it's an array of string types
	strVals, ok := have.([]string)
	if ok {
		var want []any
		for _, s := range strVals {
			want = append(want, s)
		}
		return want, nil
	}

	// case 3: it's an array of interface types
	interVals, ok := have.([]any)
	if ok {
		return interVals, nil
	}

	// case 4: it's another interface type
	return []any{have}, nil
}

// InterfaceToStrings assumes we are given an interface of either `string`, `[]string` or `[]any` types
// and attempts to flatten into an array of strings
func InterfaceToStrings(have any) ([]string, error) {
	// case 1: it's a string
	strVal, ok := have.(string)
	if ok {
		return []string{strVal}, nil
	}

	// case 2: it's an array of string types
	strVals, ok := have.([]string)
	if ok {
		var want []string
		for _, s := range strVals {
			want = append(want, s)
		}
		return want, nil
	}

	// case 3: it's an array of interface types
	interVals, ok := have.([]any)
	if ok {
		return ArrayInterfaceToStr(interVals)
	}

	return nil, errors.New("could not turn interface into strings")
}

func ToJSONMap(data any) (map[string]any, error) {
	dataBytes, err := json.Marshal(data)
	if err != nil {
		return nil, err
	}
	var jsonMap map[string]any
	if err := json.Unmarshal(dataBytes, &jsonMap); err != nil {
		return nil, err
	}
	return jsonMap, nil
}

// MergeUniqueValues takes in two string arrays and returns the union set
// the input arrays are not modified
func MergeUniqueValues(a, b []string) []string {
	seen := make(map[string]bool)
	var res []string
	for _, v := range a {
		// this check is necessary if a contains duplicates
		if _, s := seen[v]; !s {
			res = append(res, v)
			seen[v] = true
		}
	}
	for _, v := range b {
		if _, s := seen[v]; !s {
			res = append(res, v)
		}
	}
	return res
}

// PrettyJSON JSON-ifies data in a 'pretty-print' fashion
func PrettyJSON(data any) ([]byte, error) {
	return json.MarshalIndent(data, "", "  ")
}<|MERGE_RESOLUTION|>--- conflicted
+++ resolved
@@ -144,7 +144,6 @@
 	return result, err
 }
 
-<<<<<<< HEAD
 func AnyToJSONInterface(data interface{}) (interface{}, error) {
 	dataBytes, err := json.Marshal(data)
 	if err != nil {
@@ -155,10 +154,7 @@
 	return result, err
 }
 
-func validateCopy(src interface{}, dst interface{}) error {
-=======
 func validateCopy(src any, dst any) error {
->>>>>>> c9cdf219
 	if src == nil {
 		return errors.New("src is nil")
 	}
