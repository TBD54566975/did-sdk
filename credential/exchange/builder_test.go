--- conflicted
+++ resolved
@@ -145,10 +145,6 @@
 	definition, err := builder.Build()
 	assert.NotEmpty(t, definition)
 	assert.NoError(t, err)
-<<<<<<< HEAD
-
-=======
->>>>>>> 56b69173
 }
 
 func TestInputDescriptorBuilderRequired(t *testing.T) {
