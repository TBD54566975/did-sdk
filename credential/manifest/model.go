--- conflicted
+++ resolved
@@ -205,13 +205,8 @@
 		}
 
 		for _, format := range ca.Format.FormatValues() {
-<<<<<<< HEAD
 			if _, ok := cmFormats[format]; !ok {
 				return errorresponse.NewErrorResponse("credential application's format must be a subset of the format property in the credential manifest", errorresponse.ApplicationError)
-=======
-			if _, ok = cmFormats[format]; !ok {
-				return errors.New("credential application's format must be a subset of the format property in the credential manifest")
->>>>>>> 196a3218
 			}
 		}
 	}
@@ -296,7 +291,6 @@
 			// convert submitted claim vc to map[string]interface{}
 			cred, err := credutil.CredentialsFromInterface(submittedClaim)
 			if err != nil {
-<<<<<<< HEAD
 				return errorresponse.NewErrorResponseWithError(errors.Wrap(err, "failed to marshal submitted vc"), errorresponse.CriticalError)
 
 			}
@@ -306,12 +300,6 @@
 			}
 			if err = cred.IsValid(); err != nil {
 				return errorresponse.NewErrorResponseWithError(errors.Wrap(err, "vc is not valid"), errorresponse.ApplicationError)
-=======
-				return errors.Wrap(err, "failed to extract cred from json")
-			}
-			if err = cred.IsValid(); err != nil {
-				return errors.Wrap(err, "credential is not valid")
->>>>>>> 196a3218
 			}
 
 			// verify the submitted claim complies with the input descriptor
@@ -323,7 +311,6 @@
 
 			// TODO(gabe) consider enforcing limited disclosure if present
 			// for each field we need to verify at least one path matches
-<<<<<<< HEAD
 			vcMap := make(map[string]interface{})
 			if err = json.Unmarshal(credBytes, &vcMap); err != nil {
 				return errorresponse.NewErrorResponseWithError(errors.Wrap(err, "problem in unmarshalling credential"), errorresponse.CriticalError)
@@ -332,20 +319,6 @@
 			for _, field := range inputDescriptor.Constraints.Fields {
 				if err = findMatchingPath(vcMap, field.Path); err != nil {
 					return errorresponse.NewErrorResponseWithError(errors.Wrapf(err, "input descriptor<%s> not fulfilled for field: %s", inputDescriptor.ID, field.ID), errorresponse.ApplicationError)
-
-=======
-			credMap := make(map[string]interface{})
-			claimBytes, err := json.Marshal(cred)
-			if err != nil {
-				return errors.Wrap(err, "failed to marshal submitted claim")
-			}
-			if err = json.Unmarshal(claimBytes, &credMap); err != nil {
-				return errors.Wrap(err, "problem in unmarshalling credential")
-			}
-			for _, field := range inputDescriptor.Constraints.Fields {
-				if err = findMatchingPath(credMap, field.Path); err != nil {
-					return errors.Wrapf(err, "input descriptor<%s> not fulfilled for field: %s", inputDescriptor.ID, field.ID)
->>>>>>> 196a3218
 				}
 			}
 		}
