--- conflicted
+++ resolved
@@ -25,11 +25,7 @@
 	github.com/santhosh-tekuri/jsonschema/v5 v5.2.0
 	github.com/sirupsen/logrus v1.9.0
 	github.com/stretchr/testify v1.8.2
-<<<<<<< HEAD
 	golang.org/x/term v0.5.0
-=======
-	golang.org/x/term v0.6.0
->>>>>>> a243dcc2
 	golang.org/x/text v0.6.0
 	gopkg.in/h2non/gock.v1 v1.1.2
 )
@@ -76,15 +72,9 @@
 	github.com/klauspost/cpuid/v2 v2.0.9 // indirect
 	github.com/kr/text v0.2.0 // indirect
 	github.com/leodido/go-urn v1.2.1 // indirect
-<<<<<<< HEAD
-	github.com/lestrrat-go/backoff/v2 v2.0.8 // indirect
-	github.com/lestrrat-go/blackmagic v1.0.1 // indirect
-	github.com/lestrrat-go/httpcc v1.0.1 // indirect
-=======
 	github.com/lestrrat-go/blackmagic v1.0.1 // indirect
 	github.com/lestrrat-go/httpcc v1.0.1 // indirect
 	github.com/lestrrat-go/httprc v1.0.4 // indirect
->>>>>>> a243dcc2
 	github.com/lestrrat-go/iter v1.0.2 // indirect
 	github.com/lestrrat-go/option v1.0.0 // indirect
 	github.com/minio/sha256-simd v1.0.0 // indirect
@@ -94,12 +84,7 @@
 	github.com/pquerna/cachecontrol v0.0.0-20180517163645-1555304b9b35 // indirect
 	github.com/spaolacci/murmur3 v1.1.0 // indirect
 	golang.org/x/crypto v0.5.0 // indirect
-<<<<<<< HEAD
-	golang.org/x/sys v0.5.0 // indirect
-	gopkg.in/goyy/goyy.v0 v0.0.0-20190218140538-82e7740e526e // indirect
-=======
 	golang.org/x/sys v0.6.0 // indirect
->>>>>>> a243dcc2
 	gopkg.in/yaml.v3 v3.0.1 // indirect
 	lukechampine.com/blake3 v1.1.6 // indirect
 )