--- conflicted
+++ resolved
@@ -26,11 +26,7 @@
 	github.com/pkg/errors v0.9.1
 	github.com/santhosh-tekuri/jsonschema/v5 v5.3.1
 	github.com/sirupsen/logrus v1.9.3
-<<<<<<< HEAD
 	github.com/stretchr/testify v1.9.0
-=======
-	github.com/stretchr/testify v1.8.4
->>>>>>> 94632592
 	golang.org/x/term v0.18.0
 	golang.org/x/text v0.14.0
 	gopkg.in/h2non/gock.v1 v1.1.2
@@ -62,13 +58,8 @@
 	github.com/pquerna/cachecontrol v0.1.0 // indirect
 	github.com/segmentio/asm v1.2.0 // indirect
 	github.com/spaolacci/murmur3 v1.1.0 // indirect
-<<<<<<< HEAD
 	golang.org/x/crypto v0.21.0 // indirect
 	golang.org/x/net v0.21.0 // indirect
-=======
-	golang.org/x/crypto v0.17.0 // indirect
-	golang.org/x/net v0.17.0 // indirect
->>>>>>> 94632592
 	golang.org/x/sys v0.18.0 // indirect
 	gopkg.in/yaml.v3 v3.0.1 // indirect
 	lukechampine.com/blake3 v1.1.6 // indirect
