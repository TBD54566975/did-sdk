package did

import (
	gocrypto "crypto"
	"fmt"
	"strings"

	"github.com/sirupsen/logrus"

	"github.com/lestrrat-go/jwx/jwk"

	"github.com/mr-tron/base58"

	"github.com/TBD54566975/ssi-sdk/cryptosuite"

	"github.com/pkg/errors"

	"github.com/TBD54566975/ssi-sdk/crypto"

	"github.com/multiformats/go-multibase"
	"github.com/multiformats/go-multicodec"
	"github.com/multiformats/go-varint"
)

type (
	DIDKey string
)

const (
	// DIDKeyPrefix did:key prefix
	DIDKeyPrefix = "did:key"
<<<<<<< HEAD
=======

	// DID Key Types
	X25519KeyAgreementKey2020         cryptosuite.LDKeyType = "X25519KeyAgreementKey2020"
	Ed25519VerificationKey2020        cryptosuite.LDKeyType = "Ed25519VerificationKey2020"
	X25519KeyAgreementKey2019         cryptosuite.LDKeyType = "X25519KeyAgreementKey2019"
	Ed25519VerificationKey2018        cryptosuite.LDKeyType = "Ed25519VerificationKey2018"
	EcdsaSecp256k1VerificationKey2019 cryptosuite.LDKeyType = "EcdsaSecp256k1VerificationKey2019"
>>>>>>> d5273d23
)

// GenerateDIDKey takes in a key type value that this library supports and constructs a conformant did:key identifier.
// The function returns the associated private key value cast to the generic golang crypto.PrivateKey interface.
// To use the private key, it is recommended to re-cast to the associated type. For example, called with the input
// for a secp256k1 key:
// privKey, didKey, err := GenerateDIDKey(Secp256k1)
// if err != nil { ... }
// // where secp is an import alias to the secp256k1 library we use "github.com/decred/dcrd/dcrec/secp256k1/v4"
// secpPrivKey, ok := privKey.(secp.PrivateKey)
// if !ok { ... }
func GenerateDIDKey(kt crypto.KeyType) (gocrypto.PrivateKey, *DIDKey, error) {
	if !isSupportedKeyType(kt) {
		err := fmt.Errorf("unsupported did:key type: %s", kt)
		logrus.WithError(err).Error()
		return nil, nil, err
	}

	pubKey, privKey, err := crypto.GenerateKeyByKeyType(kt)
	if err != nil {
		errMsg := "could not generate key for did:key"
		logrus.WithError(err).Error(errMsg)
		return nil, nil, errors.Wrap(err, errMsg)
	}

	pubKeyBytes, err := crypto.PubKeyToBytes(pubKey)
	if err != nil {
		logrus.WithError(err).Error("could not convert public key to byte")
		return nil, nil, err
	}

	didKey, err := CreateDIDKey(kt, pubKeyBytes)
	if err != nil {
		logrus.WithError(err).Error("could not create DID key")
		return nil, nil, err
	}
	return privKey, didKey, err
}

// CreateDIDKey constructs a did:key from a specific key type and its corresponding public key
// This method does not attempt to validate that the provided public key is of the specified key type.
// A safer method is `GenerateDIDKey` which handles key generation based on the provided key type.
func CreateDIDKey(kt crypto.KeyType, publicKey []byte) (*DIDKey, error) {
	if !isSupportedKeyType(kt) {
		err := fmt.Errorf("unsupported did:key type: %s", kt)
		logrus.WithError(err).Error()
		return nil, err
	}

	// did:key:<multibase encoded, multicodec identified, public key>
	multiCodec, err := keyTypeToMultiCodec(kt)
	if err != nil {
		logrus.WithError(err).Errorf("could find mutlicodec for key type<%s> for did:key", kt)
		return nil, err
	}
	prefix := varint.ToUvarint(uint64(multiCodec))
	codec := append(prefix, publicKey...)
	encoded, err := multibase.Encode(Base58BTCMultiBase, codec)
	if err != nil {
		logrus.WithError(err).Error("could not encode did:key")
		return nil, err
	}
	did := DIDKey(fmt.Sprintf("%s:%s", DIDKeyPrefix, encoded))
	return &did, nil
}

// Decode takes a did:key and returns the underlying public key value as bytes, the LD key type, and a possible error
func (d DIDKey) Decode() ([]byte, cryptosuite.LDKeyType, error) {
	parsed := d.Parse()
	if parsed == "" {
		err := fmt.Errorf("could not decode did:key value: %s", string(d))
		logrus.WithError(err).Error()
		return nil, "", err
	}

	encoding, decoded, err := multibase.Decode(parsed)
	if err != nil {
		logrus.WithError(err).Error("could not decode did:key")
		return nil, "", err
	}
	if encoding != Base58BTCMultiBase {
		err := fmt.Errorf("expected %d encoding but found %d", Base58BTCMultiBase, encoding)
		logrus.WithError(err).Error()
		return nil, "", err
	}

	// n = # bytes for the int, which we expect to be two from our multicodec
	multiCodec, n, err := varint.FromUvarint(decoded)
	if err != nil {
		return nil, "", err
	}
	if n != 2 {
		errMsg := "error parsing did:key varint"
		logrus.Error(errMsg)
		return nil, "", errors.New(errMsg)
	}

	pubKeyBytes := decoded[n:]
	multiCodecValue := multicodec.Code(multiCodec)
	switch multiCodecValue {
	case Ed25519MultiCodec:
		return pubKeyBytes, Ed25519VerificationKey2018, nil
	case X25519MultiCodec:
		return pubKeyBytes, X25519KeyAgreementKey2019, nil
	case Secp256k1MultiCodec:
		return pubKeyBytes, EcdsaSecp256k1VerificationKey2019, nil
	case P256MultiCodec, P384MultiCodec, P521MultiCodec, RSAMultiCodec:
		return pubKeyBytes, cryptosuite.JsonWebKey2020, nil
	default:
		err := fmt.Errorf("unknown multicodec for did:key: %d", multiCodecValue)
		logrus.WithError(err).Error()
		return nil, "", err
	}
}

// Expand turns the DID key into a complaint DID Document
func (d DIDKey) Expand() (*DIDDocument, error) {
	keyReference := "#" + d.Parse()
	id := string(d)

	pubKey, keyType, err := d.Decode()
	if err != nil {
		logrus.WithError(err).Error("could not decode did:key")
		return nil, err
	}

	verificationMethod, err := constructVerificationMethod(id, keyReference, pubKey, keyType)
	if err != nil {
		logrus.WithError(err).Error("could not construct verification method")
		return nil, err
	}

	verificationMethodSet := []VerificationMethodSet{
		[]string{keyReference},
	}

	return &DIDDocument{
		Context:              KnownDIDContext,
		ID:                   id,
		VerificationMethod:   []VerificationMethod{*verificationMethod},
		Authentication:       verificationMethodSet,
		AssertionMethod:      verificationMethodSet,
		KeyAgreement:         verificationMethodSet,
		CapabilityDelegation: verificationMethodSet,
	}, nil
}

func constructVerificationMethod(id, keyReference string, pubKey []byte, keyType cryptosuite.LDKeyType) (*VerificationMethod, error) {
	if keyType != cryptosuite.JsonWebKey2020 {
		return &VerificationMethod{
			ID:              keyReference,
			Type:            keyType,
			Controller:      id,
			PublicKeyBase58: base58.Encode(pubKey),
		}, nil
	}
	standardJWK, err := jwk.New(pubKey)
	if err != nil {
		errMsg := "could not expand key of type JsonWebKey2020"
		logrus.WithError(err).Error(errMsg)
		return nil, errors.Wrap(err, errMsg)
	}
	pubKeyJWK, err := cryptosuite.ToPublicKeyJWK(standardJWK)
	if err != nil {
		errMsg := "could convert did:key to PublicKeyJWK"
		logrus.WithError(err).Error(errMsg)
		return nil, errors.Wrap(err, errMsg)
	}
	return &VerificationMethod{
		ID:           keyReference,
		Type:         keyType,
		Controller:   id,
		PublicKeyJWK: pubKeyJWK,
	}, nil
}

// Parse returns the value without the `did:key` prefix
func (d DIDKey) Parse() string {
	split := strings.Split(string(d), DIDKeyPrefix+":")
	if len(split) != 2 {
		return ""
	}
	return split[1]
}

func isSupportedKeyType(kt crypto.KeyType) bool {
	keyTypes := GetSupportedDIDKeyTypes()
	for _, t := range keyTypes {
		if t == kt {
			return true
		}
	}
	return false
}

func GetSupportedDIDKeyTypes() []crypto.KeyType {
	return []crypto.KeyType{crypto.Ed25519, crypto.X25519, crypto.Secp256k1, crypto.P256, crypto.P384, crypto.P521, crypto.RSA}
}<|MERGE_RESOLUTION|>--- conflicted
+++ resolved
@@ -29,8 +29,6 @@
 const (
 	// DIDKeyPrefix did:key prefix
 	DIDKeyPrefix = "did:key"
-<<<<<<< HEAD
-=======
 
 	// DID Key Types
 	X25519KeyAgreementKey2020         cryptosuite.LDKeyType = "X25519KeyAgreementKey2020"
@@ -38,7 +36,6 @@
 	X25519KeyAgreementKey2019         cryptosuite.LDKeyType = "X25519KeyAgreementKey2019"
 	Ed25519VerificationKey2018        cryptosuite.LDKeyType = "Ed25519VerificationKey2018"
 	EcdsaSecp256k1VerificationKey2019 cryptosuite.LDKeyType = "EcdsaSecp256k1VerificationKey2019"
->>>>>>> d5273d23
 )
 
 // GenerateDIDKey takes in a key type value that this library supports and constructs a conformant did:key identifier.
