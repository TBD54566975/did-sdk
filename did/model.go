--- conflicted
+++ resolved
@@ -97,7 +97,6 @@
 	return util.NewValidator().Struct(d)
 }
 
-<<<<<<< HEAD
 // KeyTypeToLDKeyType converts crypto.KeyType to cryptosuite.LDKeyType
 func KeyTypeToLDKeyType(kt crypto.KeyType) (cryptosuite.LDKeyType, error) {
 	switch kt {
@@ -113,7 +112,9 @@
 		err := fmt.Errorf("unsupported keyType: %+v", kt)
 		errMsg := fmt.Sprintf("keyType %+v failed to convert to LDKeyType", kt)
 		return "", util.LoggingErrorMsg(err, errMsg)
-=======
+	}
+}
+
 func NewDIDDocument() *DIDDocument {
 	return &DIDDocument{
 		Authentication:       make([]VerificationMethodSet, 0),
@@ -122,7 +123,6 @@
 		CapabilityDelegation: make([]VerificationMethodSet, 0),
 		CapabilityInvocation: make([]VerificationMethodSet, 0),
 		Services:             make([]Service, 0),
->>>>>>> d5273d23
 	}
 }
 
