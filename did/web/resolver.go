package web

import (
	"context"
	"fmt"
	"strings"

	"github.com/pkg/errors"

	"github.com/TBD54566975/ssi-sdk/did"
	"github.com/TBD54566975/ssi-sdk/did/resolution"
)

type Resolver struct{}

var _ resolution.Resolver = (*Resolver)(nil)

func (Resolver) Methods() []did.Method {
	return []did.Method{did.WebMethod}
}

// Resolve fetches and returns the Document from the expected URL
// specification: https://w3c-ccg.github.io/did-method-web/#read-resolve
<<<<<<< HEAD
func (Resolver) Resolve(ctx context.Context, id string, _ ...resolution.Option) (*resolution.Result, error) {
	if !strings.HasPrefix(id, WebPrefix) {
=======
func (Resolver) Resolve(_ context.Context, id string, _ ...resolution.Option) (*resolution.Result, error) {
	if !strings.HasPrefix(id, Prefix) {
>>>>>>> 70d12694
		return nil, fmt.Errorf("not a did:web DID: %s", id)
	}
	didWeb := DIDWeb(id)
	doc, err := didWeb.Resolve(ctx)
	if err != nil {
		return nil, errors.Wrapf(err, "cresolving did:web DID: %s", id)
	}
	return &resolution.Result{Document: *doc}, nil
}<|MERGE_RESOLUTION|>--- conflicted
+++ resolved
@@ -21,13 +21,8 @@
 
 // Resolve fetches and returns the Document from the expected URL
 // specification: https://w3c-ccg.github.io/did-method-web/#read-resolve
-<<<<<<< HEAD
 func (Resolver) Resolve(ctx context.Context, id string, _ ...resolution.Option) (*resolution.Result, error) {
-	if !strings.HasPrefix(id, WebPrefix) {
-=======
-func (Resolver) Resolve(_ context.Context, id string, _ ...resolution.Option) (*resolution.Result, error) {
 	if !strings.HasPrefix(id, Prefix) {
->>>>>>> 70d12694
 		return nil, fmt.Errorf("not a did:web DID: %s", id)
 	}
 	didWeb := DIDWeb(id)
